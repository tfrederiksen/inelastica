--- conflicted
+++ resolved
@@ -88,13 +88,8 @@
     MINOR = 3
     MICRO = 1
     VERSION = [MAJOR, MINOR, MICRO]
-<<<<<<< HEAD
-    GIT_REVISION = "82ed6cb22d00597f8910930958f095c161757b79"
+    GIT_REVISION = "5daa0d366a2644799f1571d3a35cf1cd632682b2"
     GIT_LABEL = '.'.join(map(str, [MAJOR, MINOR, MICRO]))
-=======
-    GIT_REVISION = "5daa0d366a2644799f1571d3a35cf1cd632682b2"
-    GIT_LABEL = '.'.join(map(str,[MAJOR, MINOR, MICRO]))
->>>>>>> 592d9447
 
     def _minimal_ext_cmd(cmd):
         # construct minimal environment
